# -*- coding: utf-8 -*-

"""
@author: Aghiles Salah
"""

import numpy as np
import pandas as pd


class Experiment:
    """ Experiment Class

    Parameters
    ----------
    eval_strategy: EvaluationStrategy object, required
        The evaluation strategy (e.g., Split).

    models: array of objects Recommender, required
        A collection of recommender models to evaluate, e.g., [C2pf, Hpf, Pmf].

    metrics: array of object metrics, required
        A collection of metrics to use to evaluate the recommender models, \
        e.g., [Ndcg, Mrr, Recall].

    res_avg: DataFrame, default: None
        The average result per model.

    res_per_user: dictionary, default: {}
        Results per user for each model.    
    """

    def __init__(self, eval_strategy, models, metrics):
        self.eval_strategy = eval_strategy
        self.models = models
        self.metrics = metrics

        self.res = None
        self.res_avg = None
        self.res_std = None
        self.res_per_user = {}

    # modify this function to accomodate several models
    def run(self):

        model_names = []
        ranking_metric_names = []
        rating_metric_names = []
        organized_metrics = {'ranking':[],'rating':[]}

        if not hasattr(self.metrics, "__len__"):
            self.metrics = np.array([self.metrics])  # test whether self.metrics is an array
        if not hasattr(self.models, "__len__"):
            self.models = np.array([self.models])  # test whether self.models is an array

        # Organize metrics into "rating" and "ranking" for efficiency purposes
        for mt in self.metrics:
            if mt.type == 'ranking':
                organized_metrics['ranking'].append(mt)
                ranking_metric_names.append(mt.name)
            else:
                organized_metrics['rating'].append(mt)
                rating_metric_names.append(mt.name)

        for model in self.models:
            print(model.name)
            model_names.append(model.name)
<<<<<<< HEAD
            res = self.eval_strategy.evaluate(model=model, metrics=self.metrics)
=======
            res = self.eval_strategy.evaluate(model=model, metrics=organized_metrics)
>>>>>>> 035a372e
            self.res_per_user[model.name] = res['ResPerUser']
            if self.res_avg is None:
                self.res_avg = res['ResAvg']
            else:
                self.res_avg = np.vstack((self.res_avg, res['ResAvg']))

        # Formatting the results using the Pandas DataFrame
        if len(self.models) == 1:
            self.res_avg = self.res_avg.reshape(1, len(self.metrics))
        resAvg_dataFrame = pd.DataFrame(data=self.res_avg, index=model_names, columns=[*ranking_metric_names,*rating_metric_names])
        self.res_avg = resAvg_dataFrame
        ##Metrics, take into account the metrics specified by the user
        del (resAvg_dataFrame)<|MERGE_RESOLUTION|>--- conflicted
+++ resolved
@@ -65,11 +65,7 @@
         for model in self.models:
             print(model.name)
             model_names.append(model.name)
-<<<<<<< HEAD
-            res = self.eval_strategy.evaluate(model=model, metrics=self.metrics)
-=======
             res = self.eval_strategy.evaluate(model=model, metrics=organized_metrics)
->>>>>>> 035a372e
             self.res_per_user[model.name] = res['ResPerUser']
             if self.res_avg is None:
                 self.res_avg = res['ResAvg']
