--- conflicted
+++ resolved
@@ -56,14 +56,11 @@
 # Sphinx documentation
 docs/_build/
 
-<<<<<<< HEAD
-=======
 # Dataset stuff
 **.pickle
 **.csv
 **.lock
 **.zip
->>>>>>> fa26b733
 
 # Environment
 env
